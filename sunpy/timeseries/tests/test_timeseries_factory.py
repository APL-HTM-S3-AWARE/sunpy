import os
import logging
import datetime
from pathlib import Path
from collections import OrderedDict

import numpy as np
import pytest
<<<<<<< HEAD
=======
from botocore.exceptions import ClientError, NoCredentialsError
>>>>>>> 1d9a6bbb
from pandas import DataFrame

import astropy.units as u
from astropy.io import fits
from astropy.table import Table
from astropy.time import TimeDelta

import sunpy.io
import sunpy.net.attrs as a
import sunpy.timeseries
from sunpy.data.test import get_test_data_filenames, get_test_filepath, rootdir
from sunpy.net import Fido
from sunpy.time import parse_time
from sunpy.util import SunpyUserWarning
from sunpy.util.datatype_factory_base import NoMatchError
from sunpy.util.metadata import MetaDict

eve_filepath = get_test_filepath('EVE_L0CS_DIODES_1m_truncated.txt')
eve_many_filepath = [f for f in get_test_data_filenames()
                     if f.parents[0].relative_to(f.parents[1]).name == 'eve']
goes_filepath = get_test_filepath('go1520110607.fits')
psp_filepath = get_test_filepath('psp_fld_l2_mag_rtn_1min_20200104_v02.cdf')
swa_filepath = get_test_filepath('solo_L1_swa-pas-mom_20200706_V01.cdf')
fermi_gbm_filepath = get_test_filepath('gbm.fits')


@pytest.mark.filterwarnings('ignore:Unknown units')
def test_factory_concatenate_same_source():
    # Test making a TimeSeries that is the concatenation of multiple files
    ts_from_list = sunpy.timeseries.TimeSeries(eve_many_filepath, source='EVE', concatenate=True)
    assert isinstance(ts_from_list, sunpy.timeseries.sources.eve.EVESpWxTimeSeries)

    ts_from_folder = sunpy.timeseries.TimeSeries(
        eve_many_filepath[0].parent, source='EVE', concatenate=True)
    assert isinstance(ts_from_folder, sunpy.timeseries.sources.eve.EVESpWxTimeSeries)
    # text the two methods get identical dataframes
    assert ts_from_list == ts_from_folder
    # test the frames have correct headings/keys (correct concatenation axis)
    ts_from_list.columns == sunpy.timeseries.TimeSeries(
        eve_many_filepath[0], source='EVE', concatenate=True).columns


@pytest.mark.filterwarnings('ignore:Unknown units')
def test_factory_concatenate_different_source():
    # Test making a TimeSeries that is the concatenation of multiple files
    ts_from_list = sunpy.timeseries.TimeSeries(eve_many_filepath, source='EVE', concatenate=True)
    assert isinstance(ts_from_list, sunpy.timeseries.sources.eve.EVESpWxTimeSeries)
    ts_from_folder = sunpy.timeseries.TimeSeries(
        eve_many_filepath[0].parent, source='EVE', concatenate=True)
    assert isinstance(ts_from_folder, sunpy.timeseries.sources.eve.EVESpWxTimeSeries)
    # text the two methods get identical dataframes
    assert ts_from_list == ts_from_folder
    # test the frames have correct headings/keys (correct concatenation axis)
    ts_from_list.columns == sunpy.timeseries.TimeSeries(
        eve_many_filepath[0], source='EVE', concatenate=True).columns


@pytest.mark.filterwarnings('ignore:Unknown units')
def test_factory_generate_list_of_ts():
    # Test making a list TimeSeries from multiple files
    ts_list = sunpy.timeseries.TimeSeries(eve_many_filepath, source='EVE')
    assert isinstance(ts_list, list)
    for ts in ts_list:
        assert isinstance(ts, sunpy.timeseries.sources.eve.EVESpWxTimeSeries)


@pytest.mark.filterwarnings('ignore:Unknown units')
def test_factory_generate_from_glob():
    # Test making a TimeSeries from a glob
    ts_from_glob = sunpy.timeseries.TimeSeries(os.path.join(
        rootdir, "eve", "*"), source='EVE', concatenate=True)
    assert isinstance(ts_from_glob, sunpy.timeseries.sources.eve.EVESpWxTimeSeries)


@pytest.mark.filterwarnings('ignore:Unknown units')
def test_factory_generate_from_pathlib():
    # Test making a TimeSeries from a : pathlib.PosixPath
    ts_from_pathlib = sunpy.timeseries.TimeSeries(Path(fermi_gbm_filepath),
                                                  source="GBMSummary")
    assert isinstance(ts_from_pathlib, sunpy.timeseries.sources.fermi_gbm.GBMSummaryTimeSeries)


@pytest.mark.remote_data
def test_from_url():
    # This is the same PSP file we have in our test data, but accessed from a URL
    url = ('https://spdf.gsfc.nasa.gov/pub/data/psp/fields/l2/mag_rtn_1min/2020/'
           'psp_fld_l2_mag_rtn_1min_20200104_v02.cdf')
    ts = sunpy.timeseries.TimeSeries(url)
    assert isinstance(ts[0], sunpy.timeseries.GenericTimeSeries)
    assert isinstance(ts[1], sunpy.timeseries.GenericTimeSeries)

@pytest.mark.remote_data
def test_from_uri():
    # Test read on ACE file saved on public NASA s3 repository.
<<<<<<< HEAD
    uri = ('s3://data.sunpy.org/sunpy/psp_fld_l2_mag_rtn_1min_20200104_v02.cdf')
    ts = sunpy.timeseries.TimeSeries(uri, fsspec_kwargs={'anon':True})
    assert isinstance(ts[0], sunpy.timeseries.GenericTimeSeries)
    assert isinstance(ts[1], sunpy.timeseries.GenericTimeSeries)

=======
    uri = ('s3://gov-nasa-hdrl-data1/cdaweb/ace/mag/level_2_cdaweb/mfi_k2/2017/ac_k2_mfi_20170705_v03.cdf')
    try:
        ts = sunpy.timeseries.TimeSeries(uri, fsspec_kwargs={'anon':True})
        assert isinstance(ts[0], sunpy.timeseries.GenericTimeSeries)
        assert isinstance(ts[1], sunpy.timeseries.GenericTimeSeries)
    except (NoCredentialsError, ClientError, PermissionError, TypeError):
        pytest.skip("S3 credentials are incorrect or expired. Skipping.")
>>>>>>> 1d9a6bbb

def test_read_cdf():
    ts_psp = sunpy.timeseries.TimeSeries(psp_filepath)
    assert len(ts_psp) == 2

    ts = ts_psp[0]
    assert ts.columns == ['psp_fld_l2_mag_RTN_1min_0',
                          'psp_fld_l2_mag_RTN_1min_1',
                          'psp_fld_l2_mag_RTN_1min_2']
    assert ts.quantity('psp_fld_l2_mag_RTN_1min_0').unit == u.nT
    assert len(ts.quantity('psp_fld_l2_mag_RTN_1min_0')) == 118

    ts = ts_psp[1]
    assert ts.columns == ['psp_fld_l2_quality_flags']
    assert ts.quantity('psp_fld_l2_quality_flags').unit == u.dimensionless_unscaled
    assert len(ts.quantity('psp_fld_l2_quality_flags')) == 1440


@pytest.mark.remote_data
def test_read_cdf_empty_variable():
    # This tests that:
    # - A CDF file with an empty column can be read
    # - Unknown unit handling works as expected
    result = sunpy.net.Fido.search(a.Time('2020-01-01', '2020-01-02'),
                                   a.cdaweb.Dataset('AC_H6_SWI'))
    filename = Fido.fetch(result[0, 0])

    # Temporarily reset sunpy.io._cdf registry of known unit conversions
    import sunpy.io._cdf as sunpy_cdf
    known_units = sunpy_cdf._known_units
    sunpy_cdf._known_units = {}

    with pytest.warns(SunpyUserWarning, match='Assigning dimensionless units'):
        ts = sunpy.timeseries.TimeSeries(filename)

    assert ts.quantity('nH').unit == u.dimensionless_unscaled

    # Put back known unit registry, and check that units are recognised
    sunpy_cdf._known_units = known_units
    ts = sunpy.timeseries.TimeSeries(filename)
    assert ts.quantity('nH').unit == u.cm**-3

    # Reset again to check that registering units via. astropy works too
    sunpy_cdf._known_units = {}
    u.add_enabled_units([u.def_unit('#/cm^3', represents=u.cm**-3)])
    ts = sunpy.timeseries.TimeSeries(filename)
    assert ts.quantity('nH').unit == u.cm**-3

    sunpy_cdf._known_units = known_units


def test_read_empty_cdf(caplog):
    with caplog.at_level(logging.DEBUG, logger='sunpy'):
        ts_empty = sunpy.timeseries.TimeSeries(swa_filepath)
    assert ts_empty == []
    assert "No data found in file" in caplog.text
    assert "solo_L1_swa-pas-mom_20200706_V01.cdf" in caplog.text


def test_meta_from_fits_header():
    # Generate the data and the corresponding dates
    base = parse_time(datetime.datetime.today())
    times = base - TimeDelta(np.arange(24*60)*u.minute)
    intensity = np.sin(np.arange(0, 12 * np.pi, ((12 * np.pi) / (24*60))))
    units = {'intensity': u.W/u.m**2}
    data = DataFrame(intensity, index=times, columns=['intensity'])

    # Use a FITS file HDU using sunpy.io
    hdulist = sunpy.io._file_tools.read_file(goes_filepath)
    meta = hdulist[0].header
    meta_md = MetaDict(OrderedDict(meta))
    ts_hdu_meta = sunpy.timeseries.TimeSeries(data, meta, units)
    ts_md_meta = sunpy.timeseries.TimeSeries(data, meta_md, units)
    assert ts_hdu_meta == ts_md_meta

    # Use a FITS file HDU using astropy.io
    hdulist = fits.open(goes_filepath)
    meta = hdulist[0].header
    hdulist.close()
    meta_md = MetaDict(sunpy.io._header.FileHeader(meta))
    ts_hdu_meta = sunpy.timeseries.TimeSeries(data, meta, units)
    ts_md_meta = sunpy.timeseries.TimeSeries(data, meta_md, units)
    assert ts_hdu_meta == ts_md_meta


def test_generic_construction_basic():
    # Generate the data and the corresponding dates
    base = parse_time(datetime.datetime.today())
    times = base - TimeDelta(np.arange(24 * 60)*u.minute)
    intensity = np.sin(np.arange(0, 12 * np.pi, ((12 * np.pi) / (24*60))))

    # Create the data DataFrame, header MetaDict and units OrderedDict
    data = DataFrame(intensity, index=times, columns=['intensity'])
    units = OrderedDict([('intensity', u.W/u.m**2)])
    meta = MetaDict({'key': 'value'})

    # Create normal TS from dataframe and check
    ts_generic = sunpy.timeseries.TimeSeries(data, meta, units)
    assert isinstance(ts_generic, sunpy.timeseries.timeseriesbase.GenericTimeSeries)
    assert ts_generic.columns == ['intensity']
    assert ts_generic.units == units
    assert ts_generic.meta.metadata[0][2] == meta

    # Create TS using a tuple of values
    ts_tuple = sunpy.timeseries.TimeSeries(((data, meta, units),))
    assert isinstance(ts_tuple, sunpy.timeseries.timeseriesbase.GenericTimeSeries)
    assert ts_generic == ts_tuple


def test_generic_construction_basic_omitted_details():
    # Generate the data and the corresponding dates
    base = parse_time(datetime.datetime.today())
    times = base - TimeDelta(np.arange(24 * 60)*u.minute)
    intensity = np.sin(np.arange(0, 12 * np.pi, ((12 * np.pi) / (24*60))))

    # Create the data DataFrame, header MetaDict and units OrderedDict
    data = DataFrame(intensity, index=times, columns=['intensity'])
    units = OrderedDict([('intensity', u.W/u.m**2)])
    meta = MetaDict({'key': 'value'})

    # Create TS omitting units input arguments
    with pytest.warns(SunpyUserWarning, match='Unknown units for intensity'):
        ts_1 = sunpy.timeseries.TimeSeries(data, meta)
    assert isinstance(ts_1, sunpy.timeseries.timeseriesbase.GenericTimeSeries)
    assert ts_1.columns == ['intensity']
    assert ts_1.units == OrderedDict([('intensity', u.dimensionless_unscaled)])
    assert ts_1.meta.metadata[0][2] == meta

    ts_2 = sunpy.timeseries.TimeSeries(data, units)
    assert isinstance(ts_2, sunpy.timeseries.timeseriesbase.GenericTimeSeries)
    assert ts_2.columns == ['intensity']
    assert ts_2.units == units
    assert ts_2.meta.metadata[0][2] == MetaDict()


def test_generic_construction_basic_different_meta_types():
    # Generate the data and the corresponding dates
    base = parse_time(datetime.datetime.today())
    times = base - TimeDelta(np.arange(24 * 60)*u.minute)
    intensity = np.sin(np.arange(0, 12 * np.pi, ((12 * np.pi) / (24*60))))
    tr = sunpy.time.TimeRange(times[0], times[-1])

    # Create the data DataFrame, header MetaDict and units OrderedDict
    data = DataFrame(intensity, index=times, columns=['intensity'])
    units = OrderedDict([('intensity', u.W/u.m**2)])
    meta_md = MetaDict({'key': 'value'})
    meta_di = {'key': 'value'}
    meta_od = OrderedDict({'key': 'value'})
    meta_obj = sunpy.timeseries.TimeSeriesMetaData(timerange=tr, colnames=['GOES'],
                                                   meta=MetaDict({'key': 'value'}))

    # Create TS using different dictionary meta types
    ts_md = sunpy.timeseries.TimeSeries(data, meta_md, units)
    ts_di = sunpy.timeseries.TimeSeries(data, meta_di, units)
    ts_od = sunpy.timeseries.TimeSeries(data, meta_od, units)
    ts_obj = sunpy.timeseries.TimeSeries(data, meta_obj, units)
    assert ts_md == ts_di == ts_od == ts_obj
    assert ts_md.meta.metadata[0][2] == ts_di.meta.metadata[0][2] == ts_od.meta.metadata[0][2] == ts_obj.meta.metadata[0][2]


def test_generic_construction_ts_list():
    # Generate the data and the corresponding dates
    base = parse_time(datetime.datetime.today())
    times = base - TimeDelta(np.arange(24 * 60)*u.minute)
    intensity1 = np.sin(np.arange(0, 12 * np.pi, ((12 * np.pi) / (24*60))))
    intensity2 = np.sin(np.arange(0, 12 * np.pi, ((12 * np.pi) / (24*60))))

    # Create the data DataFrame, header MetaDict and units OrderedDict
    data = DataFrame(intensity1, index=times, columns=['intensity'])
    data2 = DataFrame(intensity2, index=times, columns=['intensity2'])
    units = OrderedDict([('intensity', u.W/u.m**2)])
    units2 = OrderedDict([('intensity2', u.W/u.m**2)])
    meta = MetaDict({'key': 'value'})
    meta2 = MetaDict({'key2': 'value2'})

    # Create TS individually
    ts_1 = sunpy.timeseries.TimeSeries(data, meta, units)
    ts_2 = sunpy.timeseries.TimeSeries(data2, meta2, units2)

    # Create TS list using
    ts_list = sunpy.timeseries.TimeSeries(data, meta, units, data2, meta2, units2)
    assert isinstance(ts_list, list)
    assert len(ts_list) == 2
    assert ts_list[0] == ts_1
    assert ts_list[1] == ts_2

    # Create TS using a tuple
    ts_list2 = sunpy.timeseries.TimeSeries(((data, meta, units), (data2, meta2, units2)))
    assert ts_list == ts_list2


def test_generic_construction_concatenation():
    # Generate the data and the corresponding dates
    base = parse_time(datetime.datetime.today())
    times = base - TimeDelta(np.arange(24 * 60)*u.minute)
    intensity1 = np.sin(np.arange(0, 12 * np.pi, ((12 * np.pi) / (24*60))))
    intensity2 = np.sin(np.arange(0, 12 * np.pi, ((12 * np.pi) / (24*60))))

    # Create the data DataFrame, header MetaDict and units OrderedDict
    data = DataFrame(intensity1, index=times, columns=['intensity'])
    data2 = DataFrame(intensity2, index=times, columns=['intensity2'])
    units = OrderedDict([('intensity', u.W/u.m**2)])
    units2 = OrderedDict([('intensity2', u.W/u.m**2)])
    meta = MetaDict({'key': 'value'})
    meta2 = MetaDict({'key2': 'value2'})

    # Create TS individually
    ts_1 = sunpy.timeseries.TimeSeries(data, meta, units)
    ts_2 = sunpy.timeseries.TimeSeries(data2, meta2, units2)
    ts_concat_1 = ts_1.concatenate(ts_2)

    # Concatenate during construction
    ts_concat_2 = sunpy.timeseries.TimeSeries(
        data, meta, units, data2, meta2, units2, concatenate=True)
    assert isinstance(ts_concat_2, sunpy.timeseries.timeseriesbase.GenericTimeSeries)

    # Create TS using a tuple
    ts_concat_3 = sunpy.timeseries.TimeSeries(
        ((data, meta, units), (data2, meta2, units2)), concatenate=True)
    assert isinstance(ts_concat_3, sunpy.timeseries.timeseriesbase.GenericTimeSeries)
    assert ts_concat_1 == ts_concat_2 == ts_concat_3


def test_table_to_ts():
    # Generate the data and the corresponding dates
    base = parse_time(datetime.datetime.today())
    times = base - TimeDelta(np.arange(24 * 60)*u.minute)
    intensity = u.Quantity(
        np.sin(np.arange(0, 12 * np.pi, ((12 * np.pi) / (24*60)))), u.W/u.m**2)

    # Create the units and meta objects
    units = OrderedDict([('intensity', u.W/u.m**2)])
    meta = MetaDict({'key': 'value'})
    tbl_meta = MetaDict({'t_key': 't_value'})

    # Create a suitable mixin qtable
    table = Table([times, intensity], names=['time', 'intensity'], meta=tbl_meta)
    table.add_index('time')

    # Create TS from table and check
    ts_table = sunpy.timeseries.TimeSeries(table, meta, units)
    assert isinstance(ts_table, sunpy.timeseries.timeseriesbase.GenericTimeSeries)
    ts_table2 = sunpy.timeseries.TimeSeries(table, units, meta)
    assert (ts_table2 == ts_table)

    # Create TS using a tuple of values
    ts_table3 = sunpy.timeseries.TimeSeries((table, meta, units))
    assert isinstance(ts_table3, sunpy.timeseries.timeseriesbase.GenericTimeSeries)

    # ToDo: Try an incompatible table
    dual_index_table = Table([times, intensity], names=['time', 'intensity'], meta=tbl_meta)
    dual_index_table.add_index(('time', 'intensity'))
    with pytest.raises(ValueError, match="Invalid input Table, TimeSeries doesn't support conversion of tables with more then one index column."):
        sunpy.timeseries.TimeSeries((dual_index_table, meta, units))


def test_passed_ts():
    # Test an EVE TimeSeries
    with pytest.warns(SunpyUserWarning, match='Unknown units'):
        ts_eve = sunpy.timeseries.TimeSeries(eve_filepath, source='EVE')
    ts_from_ts_1 = sunpy.timeseries.TimeSeries(ts_eve, source='EVE')
    ts_from_ts_2 = sunpy.timeseries.TimeSeries(ts_eve)
    assert ts_eve == ts_from_ts_1 == ts_from_ts_2


def test_invalid_manual_data():
    meta = MetaDict({'key': 'value'})
    data = []
    with pytest.raises(NoMatchError, match=""):
        sunpy.timeseries.TimeSeries(data, meta)


@pytest.mark.filterwarnings('ignore:"silence_errors" was deprecated in version 5')
def test_invalid_filepath():
    invalid_filepath = os.path.join(rootdir, 'invalid_filepath_here')
    with pytest.raises(ValueError, match='Did not find any files'):
        sunpy.timeseries.TimeSeries(invalid_filepath)
    # Now with silence_errors kwarg set
    with pytest.raises(ValueError, match='Did not find any files'):
        sunpy.timeseries.TimeSeries(invalid_filepath, silence_errors=True)
    # Now with allow_errors kwarg set
    with pytest.raises(ValueError, match='Did not find any files'):
        sunpy.timeseries.TimeSeries(invalid_filepath, allow_errors=True)


@pytest.mark.filterwarnings('ignore:"silence_errors" was deprecated in version 5')
def test_invalid_file():
    invalid_filepath = os.path.join(rootdir, 'annotation_ppt.db')
    with pytest.raises(NoMatchError):
        sunpy.timeseries.TimeSeries(invalid_filepath)
    # Now with silence_errors kwarg set
    with pytest.warns(SunpyUserWarning, match="One of the files failed to validate with: Could not find any timeseries sources to parse"):
        ts = sunpy.timeseries.TimeSeries(invalid_filepath, silence_errors=True)
    assert ts == []
    # Now with allow_errors kwarg set
    with pytest.warns(SunpyUserWarning, match="One of the files failed to validate with: Could not find any timeseries sources to parse"):
        ts = sunpy.timeseries.TimeSeries(invalid_filepath, allow_errors=True)
    assert ts == []


def test_validate_units():
    valid_units = OrderedDict(
        [('Watt Per Meter Squared', u.Unit("W / m2")), ('Meter Cubed', u.Unit("m3"))])
    assert sunpy.timeseries.TimeSeries._is_units(valid_units)
    # Test for not having only units for values
    invalid_units_1 = OrderedDict(
        [('Watt Per Meter Squared', 'string'), ('Meter Cubed', u.Unit("m3"))])
    assert not sunpy.timeseries.TimeSeries._is_units(invalid_units_1)
    # Test for being a MetaDict object
    invalid_units_2 = MetaDict(OrderedDict(
        [('Watt Per Meter Squared', u.Unit("W / m2")), ('Meter Cubed', u.Unit("m3"))]))
    assert not sunpy.timeseries.TimeSeries._is_units(invalid_units_2)


def test_validate_meta_basic():
    valid_meta_1 = MetaDict({'key': 'value'})
    assert sunpy.timeseries.TimeSeries._is_metadata(valid_meta_1)
    valid_meta_2 = OrderedDict({'key': 'value'})
    assert sunpy.timeseries.TimeSeries._is_metadata(valid_meta_2)
    time_range = sunpy.time.TimeRange('2020-01-01 12:00', '2020-01-02 12:00')
    valid_meta_3 = sunpy.timeseries.TimeSeriesMetaData(time_range)
    assert sunpy.timeseries.TimeSeries._is_metadata(valid_meta_3)
    invalid_meta = []
    assert not sunpy.timeseries.TimeSeries._is_metadata(invalid_meta)


def test_validate_meta_astropy_header():
    # Manually open a goes file for the sunpy.io._header.FileHeader test
    hdus = sunpy.io._file_tools.read_file(goes_filepath)
    header = hdus[0].header
    assert sunpy.timeseries.TimeSeries._is_metadata(header)
    # Manually open a goes file for the astropy.io.fits.header.Header test
    hdulist = fits.open(goes_filepath)
    header = hdulist[0].header
    hdulist.close()
    assert sunpy.timeseries.TimeSeries._is_metadata(header)<|MERGE_RESOLUTION|>--- conflicted
+++ resolved
@@ -6,10 +6,6 @@
 
 import numpy as np
 import pytest
-<<<<<<< HEAD
-=======
-from botocore.exceptions import ClientError, NoCredentialsError
->>>>>>> 1d9a6bbb
 from pandas import DataFrame
 
 import astropy.units as u
@@ -103,22 +99,11 @@
 
 @pytest.mark.remote_data
 def test_from_uri():
-    # Test read on ACE file saved on public NASA s3 repository.
-<<<<<<< HEAD
+    # Test read on PSP file saved in sunpy data s3 repo
     uri = ('s3://data.sunpy.org/sunpy/psp_fld_l2_mag_rtn_1min_20200104_v02.cdf')
     ts = sunpy.timeseries.TimeSeries(uri, fsspec_kwargs={'anon':True})
     assert isinstance(ts[0], sunpy.timeseries.GenericTimeSeries)
     assert isinstance(ts[1], sunpy.timeseries.GenericTimeSeries)
-
-=======
-    uri = ('s3://gov-nasa-hdrl-data1/cdaweb/ace/mag/level_2_cdaweb/mfi_k2/2017/ac_k2_mfi_20170705_v03.cdf')
-    try:
-        ts = sunpy.timeseries.TimeSeries(uri, fsspec_kwargs={'anon':True})
-        assert isinstance(ts[0], sunpy.timeseries.GenericTimeSeries)
-        assert isinstance(ts[1], sunpy.timeseries.GenericTimeSeries)
-    except (NoCredentialsError, ClientError, PermissionError, TypeError):
-        pytest.skip("S3 credentials are incorrect or expired. Skipping.")
->>>>>>> 1d9a6bbb
 
 def test_read_cdf():
     ts_psp = sunpy.timeseries.TimeSeries(psp_filepath)
