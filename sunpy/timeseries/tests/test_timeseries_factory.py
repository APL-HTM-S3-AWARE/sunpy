--- conflicted
+++ resolved
@@ -103,13 +103,6 @@
     # Test read on PSP file saved on public sumpy s3 repository.
     uri = ('s3://data.sunpy.org/sunpy/psp_fld_l2_mag_rtn_1min_20200104_v02.cdf')
     ts = sunpy.timeseries.TimeSeries(uri, fsspec_kwargs={'anon':True})
-    # cdflib cannot read from s3 anonymously, so it returns an empty list
-    # this is a temporary workaround
-<<<<<<< HEAD
-=======
-    if len(ts)==0:
-        ts = sunpy.timeseries.TimeSeries(psp_filepath)
->>>>>>> f4dc1e51
     assert isinstance(ts[0], sunpy.timeseries.GenericTimeSeries)
     assert isinstance(ts[1], sunpy.timeseries.GenericTimeSeries)
 
