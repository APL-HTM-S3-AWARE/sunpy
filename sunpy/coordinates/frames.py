"""
Common solar physics coordinate systems.

This submodule implements various solar physics coordinate frames for use with
the `astropy.coordinates` module.
"""
from __future__ import absolute_import, division

import warnings

import numpy as np

from astropy import units as u
from astropy.coordinates.representation import (CartesianRepresentation,
                                                UnitSphericalRepresentation,
                                                SphericalRepresentation,
                                                CylindricalRepresentation)

from astropy.coordinates.baseframe import (BaseCoordinateFrame,
                                           RepresentationMapping)

from astropy.coordinates import Attribute, ConvertError
from astropy.tests.helper import quantity_allclose

from sunpy import sun

from .frameattributes import TimeFrameAttributeSunPy, ObserverCoordinateAttribute

RSUN_METERS = sun.constants.get('radius').si.to(u.m)
DSUN_METERS = sun.constants.get('mean distance').si.to(u.m)

__all__ = ['HeliographicStonyhurst', 'HeliographicCarrington',
           'Heliocentric', 'Helioprojective']


class SunPyBaseCoordinateFrame(BaseCoordinateFrame):
    """
    Inject a nice way of representing the object which the coordinate represents.
    """

    def __init__(self, *args, **kwargs):
        self.object_name = None
        return super().__init__(*args, **kwargs)

    def __str__(self):
        """
        We override this here so that when you print a SkyCoord it shows the
        observer as the string and not the whole massive coordinate.
        """
        if getattr(self, "object_name", None):
            return f"<{self.__class__.__name__} Coordinate for '{self.object_name}'>"
        else:
            return super().__str__()


class HeliographicStonyhurst(SunPyBaseCoordinateFrame):
    """
    A coordinate or frame in the Stonyhurst Heliographic system.

    In a cartesian representation this is also known as the Heliocentric
    Earth Equatorial (HEEQ) system. This frame has its origin at the solar
    centre and the north pole above the solar north pole, and the zero line on
    longitude pointing towards the Earth.

    A new instance can be created using the following signatures
    (note that all the arguments must be supplied as keywords)::

        HeliographicStonyhurst(lon, lat, obstime)
        HeliographicStonyhurst(lon, lat, radius, obstime)
        HeliographicStonyhurst(x, y, z, obstime, representation='cartesian')

    Parameters
    ----------
    representation : `~astropy.coordinates.BaseRepresentation` or `None`
        A representation object or None to have no data.
    lon : `~astropy.coordinates.Angle`, optional
        The longitude for this object (``lat`` must also be given and
        ``representation`` must be None).
    lat : `~astropy.coordinates.Angle`, optional
        The latitude for this object (``lon`` must also be given and
        ``representation`` must be None).
    radius : `~astropy.units.Quantity`, optional
        This quantity holds the radial distance. If not specified, it is, by
        default, the radius of the photosphere.
    x : `~astropy.units.Quantity`, optional
        x coordinate.
    y : `~astropy.units.Quantity`, optional
        y coordinate.
    z : `~astropy.units.Quantity`, optional
        z coordinate.
    obstime: `~sunpy.time.Time`
        The date and time of the observation, used to convert to heliographic
        carrington coordinates.

    Examples
    --------
    >>> from astropy.coordinates import SkyCoord
    >>> import sunpy.coordinates
    >>> import astropy.units as u
    >>> sc = SkyCoord(1*u.deg, 1*u.deg, 2*u.km,
    ...               frame="heliographic_stonyhurst",
    ...               obstime="2010/01/01T00:00:45")
    >>> sc
    <SkyCoord (HeliographicStonyhurst: obstime=2010-01-01T00:00:45.000): (lon, lat, radius) in (deg, deg, km)
        (1., 1., 2.)>
    >>> sc.frame
    <HeliographicStonyhurst Coordinate (obstime=2010-01-01T00:00:45.000): (lon, lat, radius) in (deg, deg, km)
        (1., 1., 2.)>
    >>> sc = SkyCoord(HeliographicStonyhurst(-10*u.deg, 2*u.deg))
    >>> sc
    <SkyCoord (HeliographicStonyhurst: obstime=None): (lon, lat, radius) in (deg, deg, km)
        (-10., 2., 695508.)>

    Notes
    -----
    This frame will always be converted a 3D frame where the radius defaults to
    rsun.
    """
    name = "heliographic_stonyhurst"
    default_representation = SphericalRepresentation

    frame_specific_representation_info = {
        SphericalRepresentation: [RepresentationMapping(reprname='lon',
                                                        framename='lon',
                                                        defaultunit=u.deg),
                                  RepresentationMapping(reprname='lat',
                                                        framename='lat',
                                                        defaultunit=u.deg),
                                  RepresentationMapping(reprname='distance',
                                                        framename='radius',
                                                        defaultunit=None)],
        CartesianRepresentation: [RepresentationMapping(reprname='x',
                                                        framename='x'),
                                  RepresentationMapping(reprname='y',
                                                        framename='y'),
                                  RepresentationMapping(reprname='z',
                                                        framename='z')]
    }

    obstime = TimeFrameAttributeSunPy()

    _default_wrap_angle = 180*u.deg

    def __init__(self, *args, **kwargs):
        _rep_kwarg = kwargs.get('representation', None)
        wrap = kwargs.pop('wrap_longitude', True)

        if ('radius' in kwargs and kwargs['radius'].unit is u.one and
                quantity_allclose(kwargs['radius'], 1*u.one)):
            kwargs['radius'] = RSUN_METERS.to(u.km)

        super(HeliographicStonyhurst, self).__init__(*args, **kwargs)

        # Make 3D if specified as 2D
        # If representation was explicitly passed, do not change the rep.
        if not _rep_kwarg:
            # If we were passed a 3D rep extract the distance, otherwise
            # calculate it from RSUN.
            if isinstance(self._data, UnitSphericalRepresentation):
                distance = RSUN_METERS.to(u.km)
                self._data = SphericalRepresentation(lat=self._data.lat,
                                                     lon=self._data.lon,
                                                     distance=distance)

        if wrap and isinstance(self._data, (UnitSphericalRepresentation, SphericalRepresentation)):
            self._data.lon.wrap_angle = self._default_wrap_angle


class HeliographicCarrington(HeliographicStonyhurst):
    """
    A coordinate or frame in the Carrington Heliographic system.

    - The origin is the centre of the Sun
    - The z-axis is aligned with the Sun's north pole
    - The x and y axes rotate with a period of 25.38 days. The line of zero
      longitude passed through the disk centre as seen from Earth at
      21:36 on 9th Nov 1853.

    This frame differs from the Stonyhurst version in the definition of the
    longitude, which is defined using the time-dependant offset described
    above.

    Parameters
    ----------
    representation: `~astropy.coordinates.BaseRepresentation` or None.
        A representation object. If specified, other parameters must
        be in keyword form.
    lon: `Angle` object.
        The longitude for this object (``lat`` must also be given and
        ``representation`` must be None).
    lat: `Angle` object.
        The latitude for this object (``lon`` must also be given and
        ``representation`` must be None).
    radius: `astropy.units.Quantity` object, optional, must be keyword.
        This quantity holds the radial distance. Defaults to the solar radius.
    obstime: SunPy Time
        The date and time of the observation, used to convert to heliographic
        carrington coordinates.

    Examples
    --------
    >>> from astropy.coordinates import SkyCoord
    >>> import sunpy.coordinates
    >>> import astropy.units as u
    >>> sc = SkyCoord(1*u.deg, 2*u.deg, 3*u.km,
    ...               frame="heliographic_carrington",
    ...               obstime="2010/01/01T00:00:30")
    >>> sc
    <SkyCoord (HeliographicCarrington: obstime=2010-01-01T00:00:30.000): (lon, lat, radius) in (deg, deg, km)
        (1., 2., 3.)>

    >>> sc = SkyCoord([1,2,3]*u.deg, [4,5,6]*u.deg, [5,6,7]*u.km,
    ...               obstime="2010/01/01T00:00:45", frame="heliographic_carrington")
    >>> sc
    <SkyCoord (HeliographicCarrington: obstime=2010-01-01T00:00:45.000): (lon, lat, radius) in (deg, deg, km)
        [(1., 4., 5.), (2., 5., 6.), (3., 6., 7.)]>
    """

    name = "heliographic_carrington"
    default_representation = SphericalRepresentation


    frame_specific_representation_info = {
        SphericalRepresentation: [RepresentationMapping(reprname='lon',
                                                        framename='lon',
                                                        defaultunit=u.deg),
                                  RepresentationMapping(reprname='lat',
                                                        framename='lat',
                                                        defaultunit=u.deg),
                                  RepresentationMapping(reprname='distance',
                                                        framename='radius',
                                                        defaultunit=None)],

        UnitSphericalRepresentation: [RepresentationMapping(reprname='lon',
                                                            framename='lon',
                                                            defaultunit=u.deg),
                                      RepresentationMapping(reprname='lat',
                                                            framename='lat',
                                                            defaultunit=u.deg)],
    }

    _default_wrap_angle = 360*u.deg
    obstime = TimeFrameAttributeSunPy()


class Heliocentric(SunPyBaseCoordinateFrame):
    """
    A coordinate or frame in the Heliocentric system.

    - The origin is the centre of the Sun
    - The z-axis points from the centre of the Sun to the observer.
    - The y-axis is perpendicular to the z-axis, and lies in the plane that
      contains the z-axis and the solar rotation axis, pointing towards the
      Sun's north pole.

    This frame may either be specified in Cartesian or cylindrical
    representation. Cylindrical representation replaces (x, y) with (rho, psi)
    where rho is the impact parameter and psi is the position angle in degrees.

    Parameters
    ----------
    representation: `~astropy.coordinates.BaseRepresentation` or None.
        A representation object. If specified, other parameters must
        be in keyword form and if x, y and z are specified, it must
        be None.
    x: `Quantity` object.
        X-axis coordinate, optional, must be keyword.
    y: `Quantity` object.
        Y-axis coordinate, optional, must be keyword.
    z: `Quantity` object. Shared by both representations.
        Z-axis coordinate, optional, must be keyword.
    observer: `~sunpy.coordinates.frames.HeliographicStonyhurst`, optional
        The coordinate of the observer in the solar system. Defaults to the
        Earth.
    obstime: SunPy Time
        The date and time of the observation, used to convert to heliographic
        carrington coordinates.

    Examples
    --------

    >>> from astropy.coordinates import SkyCoord, CartesianRepresentation
    >>> import sunpy.coordinates
    >>> import astropy.units as u

    >>> sc = SkyCoord(CartesianRepresentation(10*u.km, 1*u.km, 2*u.km),
    ...               obstime="2011/01/05T00:00:50", frame="heliocentric")
    >>> sc
<<<<<<< HEAD
    <SkyCoord (Heliocentric: obstime=2011-01-05T00:00:50.000, observer=<HeliographicStonyhurst Coordinate (obstime=2011-01-05T00:00:50.000): (lon, lat, radius) in (deg, deg, AU)
        (0., -3.43939103, 0.98334411)>): (x, y, z) in km
=======
    <SkyCoord (Heliocentric: obstime=2011-01-05 00:00:50, observer=<HeliographicStonyhurst Coordinate for 'earth'>): (x, y, z) in km
>>>>>>> b8cdab6f
        (10., 1., 2.)>

    >>> sc = SkyCoord([1,2]*u.km, [3,4]*u.m, [5,6]*u.cm, frame="heliocentric", obstime="2011/01/01T00:00:54")

    >>> sc
<<<<<<< HEAD
    <SkyCoord (Heliocentric: obstime=2011-01-01T00:00:54.000, observer=<HeliographicStonyhurst Coordinate (obstime=2011-01-01T00:00:54.000): (lon, lat, radius) in (deg, deg, AU)
        (0., -2.97725356, 0.98335586)>): (x, y, z) in (km, m, cm)
=======
    <SkyCoord (Heliocentric: obstime=2011-01-01 00:00:54, observer=<HeliographicStonyhurst Coordinate for 'earth'>): (x, y, z) in (km, m, cm)
>>>>>>> b8cdab6f
        [(1., 3., 5.), (2., 4., 6.)]>
    """

    default_representation = CartesianRepresentation

    _frame_specific_representation_info = {
        CylindricalRepresentation: [RepresentationMapping('phi', 'psi', u.deg)]
    }

    obstime = TimeFrameAttributeSunPy()
    observer = ObserverCoordinateAttribute(HeliographicStonyhurst, default="earth")


class Helioprojective(SunPyBaseCoordinateFrame):
    """
    A coordinate or frame in the Helioprojective (Cartesian) system.

    This is a projective coordinate system centered around the observer.
    It is a full spherical coordinate system with position given as longitude
    theta_x and latitude theta_y.

    Parameters
    ----------
    representation: `~astropy.coordinates.BaseRepresentation` or None.
        A representation object. If specified, other parameters must
        be in keyword form.
    Tx: `~astropy.coordinates.Angle`  or `~astropy.units.Quantity`
        X-axis coordinate.
    Ty: `~astropy.coordinates.Angle`  or `~astropy.units.Quantity`
        Y-axis coordinate.
    distance: `~astropy.units.Quantity`
        The radial distance from the observer to the coordinate point.
    obstime: SunPy Time
        The date and time of the observation, used to convert to heliographic
        carrington coordinates.
    observer: `~sunpy.coordinates.frames.HeliographicStonyhurst`
        The coordinate of the observer in the solar system.
    rsun: `~astropy.units.Quantity`
        The physical (length) radius of the Sun. Used to calculate the position
        of the limb for calculating distance from the observer to the
        coordinate.

    Examples
    --------
    >>> from astropy.coordinates import SkyCoord
    >>> import sunpy.coordinates
    >>> import astropy.units as u
    >>> sc = SkyCoord(0*u.deg, 0*u.deg, 5*u.km, obstime="2010/01/01T00:00:00",
    ...               frame="helioprojective")
    >>> sc
<<<<<<< HEAD
    <SkyCoord (Helioprojective: obstime=2010-01-01T00:00:00.000, rsun=695508.0 km, observer=<HeliographicStonyhurst Coordinate (obstime=2010-01-01T00:00:00.000): (lon, lat, radius) in (deg, deg, AU)
        (0., -3.00724817, 0.98330294)>): (Tx, Ty, distance) in (arcsec, arcsec, km)
        (0., 0., 5.)>
    >>> sc = SkyCoord(0*u.deg, 0*u.deg, obstime="2010/01/01T00:00:00", frame="helioprojective")
    >>> sc
    <SkyCoord (Helioprojective: obstime=2010-01-01T00:00:00.000, rsun=695508.0 km, observer=<HeliographicStonyhurst Coordinate (obstime=2010-01-01T00:00:00.000): (lon, lat, radius) in (deg, deg, AU)
        (0., -3.00724817, 0.98330294)>): (Tx, Ty) in arcsec
=======
    <SkyCoord (Helioprojective: obstime=2010-01-01 00:00:00, rsun=695508.0 km, observer=<HeliographicStonyhurst Coordinate for 'earth'>): (Tx, Ty, distance) in (arcsec, arcsec, km)
        (0., 0., 5.)>
    >>> sc = SkyCoord(0*u.deg, 0*u.deg, obstime="2010/01/01T00:00:00", frame="helioprojective")
    >>> sc
    <SkyCoord (Helioprojective: obstime=2010-01-01 00:00:00, rsun=695508.0 km, observer=<HeliographicStonyhurst Coordinate for 'earth'>): (Tx, Ty) in arcsec
>>>>>>> b8cdab6f
        (0., 0.)>
    """

    default_representation = SphericalRepresentation

    frame_specific_representation_info = {
        SphericalRepresentation: [RepresentationMapping(reprname='lon',
                                                        framename='Tx',
                                                        defaultunit=u.arcsec),
                                  RepresentationMapping(reprname='lat',
                                                        framename='Ty',
                                                        defaultunit=u.arcsec),
                                  RepresentationMapping(reprname='distance',
                                                        framename='distance',
                                                        defaultunit=None)],

        UnitSphericalRepresentation: [RepresentationMapping(reprname='lon',
                                                            framename='Tx',
                                                            defaultunit=u.arcsec),
                                      RepresentationMapping(reprname='lat',
                                                            framename='Ty',
                                                            defaultunit=u.arcsec)],
    }

    obstime = TimeFrameAttributeSunPy()
    rsun = Attribute(default=RSUN_METERS.to(u.km))
    observer = ObserverCoordinateAttribute(HeliographicStonyhurst, default="earth")

    def __init__(self, *args, **kwargs):
        wrap = kwargs.pop('wrap_longitude', True)

        BaseCoordinateFrame.__init__(self, *args, **kwargs)

        if wrap and isinstance(self._data, (UnitSphericalRepresentation, SphericalRepresentation)):
            self._data.lon.wrap_angle = 180*u.deg

    def calculate_distance(self):
        """
        This method calculates the third coordinate of the Helioprojective
        frame. It assumes that the coordinate point is on the disk of the Sun
        at the rsun radius.

        If a point in the frame is off limb then NaN will be returned.

        Returns
        -------
        new_frame : `~sunpy.coordinates.frames.HelioProjective`
            A new frame instance with all the attributes of the original but
            now with a third coordinate.
        """
        # Skip if we already are 3D
        if (isinstance(self._data, SphericalRepresentation) and
                not (self.distance.unit is u.one and quantity_allclose(self.distance, 1*u.one))):
            return self

        if not isinstance(self.observer, BaseCoordinateFrame):
            raise ConvertError("Cannot calculate distance to the solar disk "
                               "for observer '{}' "
                               "without `obstime` being specified.".format(self.observer))

        rep = self.represent_as(UnitSphericalRepresentation)
        lat, lon = rep.lat, rep.lon
        alpha = np.arccos(np.cos(lat) * np.cos(lon)).to(lat.unit)
        c = self.observer.radius**2 - self.rsun**2
        b = -2 * self.observer.radius * np.cos(alpha)
        d = ((-1*b) - np.sqrt(b**2 - 4*c)) / 2

        return self.realize_frame(SphericalRepresentation(lon=lon,
                                                          lat=lat,
                                                          distance=d))<|MERGE_RESOLUTION|>--- conflicted
+++ resolved
@@ -243,7 +243,7 @@
     obstime = TimeFrameAttributeSunPy()
 
 
-class Heliocentric(SunPyBaseCoordinateFrame):
+class Heliocentric(BaseCoordinateFrame):
     """
     A coordinate or frame in the Heliocentric system.
 
@@ -286,23 +286,13 @@
     >>> sc = SkyCoord(CartesianRepresentation(10*u.km, 1*u.km, 2*u.km),
     ...               obstime="2011/01/05T00:00:50", frame="heliocentric")
     >>> sc
-<<<<<<< HEAD
-    <SkyCoord (Heliocentric: obstime=2011-01-05T00:00:50.000, observer=<HeliographicStonyhurst Coordinate (obstime=2011-01-05T00:00:50.000): (lon, lat, radius) in (deg, deg, AU)
-        (0., -3.43939103, 0.98334411)>): (x, y, z) in km
-=======
-    <SkyCoord (Heliocentric: obstime=2011-01-05 00:00:50, observer=<HeliographicStonyhurst Coordinate for 'earth'>): (x, y, z) in km
->>>>>>> b8cdab6f
+    <SkyCoord (Heliocentric: obstime=2011-01-05T00:00:50.000, observer=<HeliographicStonyhurst Coordinate for 'earth'>): (x, y, z) in km
         (10., 1., 2.)>
 
     >>> sc = SkyCoord([1,2]*u.km, [3,4]*u.m, [5,6]*u.cm, frame="heliocentric", obstime="2011/01/01T00:00:54")
 
     >>> sc
-<<<<<<< HEAD
-    <SkyCoord (Heliocentric: obstime=2011-01-01T00:00:54.000, observer=<HeliographicStonyhurst Coordinate (obstime=2011-01-01T00:00:54.000): (lon, lat, radius) in (deg, deg, AU)
-        (0., -2.97725356, 0.98335586)>): (x, y, z) in (km, m, cm)
-=======
-    <SkyCoord (Heliocentric: obstime=2011-01-01 00:00:54, observer=<HeliographicStonyhurst Coordinate for 'earth'>): (x, y, z) in (km, m, cm)
->>>>>>> b8cdab6f
+    <SkyCoord (Heliocentric: obstime=2011-01-01T00:00:54.000, observer=<HeliographicStonyhurst Coordinate for 'earth'>): (x, y, z) in (km, m, cm)
         [(1., 3., 5.), (2., 4., 6.)]>
     """
 
@@ -353,21 +343,11 @@
     >>> sc = SkyCoord(0*u.deg, 0*u.deg, 5*u.km, obstime="2010/01/01T00:00:00",
     ...               frame="helioprojective")
     >>> sc
-<<<<<<< HEAD
-    <SkyCoord (Helioprojective: obstime=2010-01-01T00:00:00.000, rsun=695508.0 km, observer=<HeliographicStonyhurst Coordinate (obstime=2010-01-01T00:00:00.000): (lon, lat, radius) in (deg, deg, AU)
-        (0., -3.00724817, 0.98330294)>): (Tx, Ty, distance) in (arcsec, arcsec, km)
+    <SkyCoord (Helioprojective: obstime=2010-01-01T00:00:00.000, rsun=695508.0 km, observer=<HeliographicStonyhurst Coordinate for 'earth'>): (Tx, Ty, distance) in (arcsec, arcsec, km)
         (0., 0., 5.)>
     >>> sc = SkyCoord(0*u.deg, 0*u.deg, obstime="2010/01/01T00:00:00", frame="helioprojective")
     >>> sc
-    <SkyCoord (Helioprojective: obstime=2010-01-01T00:00:00.000, rsun=695508.0 km, observer=<HeliographicStonyhurst Coordinate (obstime=2010-01-01T00:00:00.000): (lon, lat, radius) in (deg, deg, AU)
-        (0., -3.00724817, 0.98330294)>): (Tx, Ty) in arcsec
-=======
-    <SkyCoord (Helioprojective: obstime=2010-01-01 00:00:00, rsun=695508.0 km, observer=<HeliographicStonyhurst Coordinate for 'earth'>): (Tx, Ty, distance) in (arcsec, arcsec, km)
-        (0., 0., 5.)>
-    >>> sc = SkyCoord(0*u.deg, 0*u.deg, obstime="2010/01/01T00:00:00", frame="helioprojective")
-    >>> sc
-    <SkyCoord (Helioprojective: obstime=2010-01-01 00:00:00, rsun=695508.0 km, observer=<HeliographicStonyhurst Coordinate for 'earth'>): (Tx, Ty) in arcsec
->>>>>>> b8cdab6f
+    <SkyCoord (Helioprojective: obstime=2010-01-01T00:00:00.000, rsun=695508.0 km, observer=<HeliographicStonyhurst Coordinate for 'earth'>): (Tx, Ty) in arcsec
         (0., 0.)>
     """
 
