--- conflicted
+++ resolved
@@ -7,10 +7,7 @@
 from mpl_toolkits.axes_grid1 import make_axes_locatable
 from copy import copy
 
-<<<<<<< HEAD
-=======
-#from sunpy.map import MapBase
->>>>>>> 9a66afc2
+from sunpy.map import MapBase
 #from .map_factory import Map
 #from sunpy.map.sources import *
 from sunpy.util import plotting
@@ -29,6 +26,16 @@
         A list of Map instances
     sortby : {"date", None}
         Method by which the MapCube should be sorted along the z-axis.
+
+    Attributes
+    ----------
+    headers : list
+        a list of dictionaries containing the original and normalized header tags for the files used to build the MapCube.
+
+    See Also
+    --------
+    numpy.ndarray Parent class for the MapCube object
+    :class:`sunpy.map.Map`
         
     Examples
     --------
@@ -56,7 +63,7 @@
 
         if derotate:
             self._derotate()
-    
+
     def __getitem__(self, key):
         """Overiding indexing operation"""
         return self._maps[key]
