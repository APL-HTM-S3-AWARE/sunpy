--- conflicted
+++ resolved
@@ -61,7 +61,6 @@
 
 
 def pytest_unconfigure(config):
-<<<<<<< HEAD
     if len(hash.file_list) > 0:
         tempdir = tempfile.mkdtemp(suffix="_figures")
         # the hash_library is indexed by the name of the test but we want to look
@@ -75,39 +74,11 @@
         print('All test files for figure hashes can be found in {0}'.format(tempdir))
 
     # Check if the new hash library is larger than the old one
-=======
-    tempdir = tempfile.mkdtemp(suffix="_figures")
-    # the hash_library is indexed by the name of the test but we want to look
-    # things up with the hash value
-    inv_hash_library = {v: k for k, v in hash.hash_library.items()}
-
-    for h in hash.file_list:
-        test_name = inv_hash_library.get(h, '')
-        if test_name != '':
-            os.rename(hash.file_list[h], os.path.join(tempdir,
-                                                      test_name + '.png'))
-    print('All test files for figure hashes can be found in {0}'.format(
-        tempdir))
-
-    # Check if additions have been made to the hash library
->>>>>>> b1f201db
     if len(hash.hash_library) > hash_library_original_len:
         # Write the new hash library in JSON
         tempdir = tempfile.mkdtemp()
         hashfile = os.path.join(tempdir, hash.HASH_LIBRARY_NAME)
-<<<<<<< HEAD
         with open(hashfile, 'w') as outfile:
             json.dump(hash.hash_library, outfile, sort_keys=True, indent=4, separators=(',', ': '))
         print("The hash library has expanded and should be copied to sunpy/tests/")
-=======
-        with open(hashfile, 'wb') as outfile:
-            json.dump(
-                hash.hash_library,
-                outfile,
-                sort_keys=True,
-                indent=4,
-                separators=(',', ': '))
-        print(
-            "The hash library has expanded and should be copied to sunpy/tests/")
->>>>>>> b1f201db
         print("  " + hashfile)