--- conflicted
+++ resolved
@@ -1,12 +1,4 @@
 # -*- coding: utf-8 -*-
-
-<<<<<<< HEAD
-import datetime
-=======
-#pylint: disable=W0613
-
-import tempfile
->>>>>>> bfc2828c
 
 import pytest
 
@@ -79,8 +71,8 @@
 def test_Time_timerange():
     t = va.Time(TimeRange('2012/1/1', '2012/1/2'))
     assert isinstance(t, va.Time)
-    assert t.min == parse_time((2012, 1, 1))
-    assert t.max == parse_time((2012, 1, 2))
+    assert t.min == datetime.datetime(2012, 1, 1)
+    assert t.max == datetime.datetime(2012, 1, 2)
 
 
 def test_input_error():
@@ -124,7 +116,7 @@
 @pytest.mark.remote_data
 def test_complexattr_create(client):
     a = attr.ValueAttr({('time', 'start'): 'test'})
-    assert va.walker.create(a, client.api)[0].time['start'] == 'test'
+    assert va.walker.create(a, client.api)[0].time.start == 'test'
 
 
 def test_complexattr_and_duplicate():
@@ -141,13 +133,6 @@
 
     assert attr | attr == attr
     assert attr | va.Time((2011, 1, 1), (2011, 1, 1, 1)) == attr
-
-
-def test_complexattr_or_eq_leap_second():
-    attr = va.Time((2012, 6, 30, 23, 59, 60), (2012, 7, 1, 1))
-
-    assert attr | attr == attr
-    assert attr | va.Time((2012, 6, 30, 23, 59, 60), (2012, 7, 1, 1)) == attr
 
 
 def test_attror_and():
@@ -220,16 +205,6 @@
     ])
 
 
-def test_leap_second_time_xor():
-    one = va.Time((2012, 6, 30, 23, 59, 60), (2012, 7, 2))
-    a = one ^ va.Time((2012, 7, 1, 1), (2012, 7, 1, 2))
-
-    assert a == attr.AttrOr([
-        va.Time((2012, 6, 30, 23, 59, 60), (2012, 7, 1, 1)),
-        va.Time((2012, 7, 1, 2), (2012, 7, 2))
-    ])
-
-
 def test_wave_xor():
     one = va.Wavelength(0 * u.AA, 1000 * u.AA)
     a = one ^ va.Wavelength(200 * u.AA, 400 * u.AA)
@@ -274,8 +249,7 @@
 
 
 @pytest.mark.remote_data
-@pytest.mark.parametrize('progress', (False, True))
-def test_path(client, progress, tmpdir):
+def test_path(client):
     """
     Test that '{file}' is automatically appended to the end of a custom path if
     it is not specified.
@@ -283,8 +257,8 @@
     qr = client.search(
         va.Time('2011-06-07 06:33', '2011-06-07 06:33:08'),
         va.Instrument('aia'), va.Wavelength(171 * u.AA))
-    path = tmpdir / "{file}"
-    files = client.fetch(qr, path=path).wait(progress=progress)
+    tmp_dir = tempfile.mkdtemp()
+    files = client.fetch(qr, path=tmp_dir).wait(progress=False)
 
     assert len(files) == 1
 
@@ -377,7 +351,7 @@
     """
     Only the 'end' time set, no 'start' time
     """
-    a_st = parse_time((2016, 2, 14, 8, 8, 12))
+    a_st = datetime.datetime(2016, 2, 14, 8, 8, 12)
 
     records = (MockQRRecord(end_time=a_st.strftime(va.TIMEFORMAT)),)
 
@@ -399,7 +373,7 @@
     """
     Only the 'start' time is set, no 'end' time
     """
-    a_st = parse_time((2016, 2, 14, 8, 8, 12))
+    a_st = datetime.datetime(2016, 2, 14, 8, 8, 12)
 
     records = (MockQRRecord(start_time=a_st.strftime(va.TIMEFORMAT)),)
 
@@ -433,48 +407,6 @@
 
     # For each DataRequestItem assert that there is only one series in it.
     for dri in dris:
-        fileids = dri.fileiditem.fileid
+        fileids = dri.fileiditem.fileid[0]
         series = list(map(lambda x: x.split(':')[0], fileids))
-        assert all([s == series[0] for s in series])
-
-
-@pytest.mark.remote_data
-<<<<<<< HEAD
-def test_query_legacy():
-    vc = vso.VSOClient()
-    qr = vc.query_legacy("2011-01-01T00:00:00", "2011-01-01T00:01:00", instrument='aia')
-    assert len(qr) == 42
-
-
-@pytest.mark.remote_data
-def test_rhessi():
-    vc = vso.VSOClient()
-    qr = vc.search(
-        vso.attrs.Time((2011, 9, 20, 1), (2011, 9, 20, 2)),
-        vso.attrs.Instrument('RHESSI'))
-
-    assert len(qr) == 2
-    # Make sure it parses kev properly
-    assert str(qr)
-
-
-@pytest.mark.remote_data
-def test_progress_bar():
-    vc = vso.VSOClient()
-    qr = vc.search(vso.attrs.Time((2013, 5, 19, 2, 0), (2013, 5, 19, 2, 0), (2013, 5, 19, 2, 0)),
-                   vso.attrs.Instrument('VIRGO') | vso.attrs.Instrument("SECCHI"))
-    files = vc.fetch(qr, methods=None).wait(progress=False)
-    assert len(files) == len(qr)
-    assert len(files) == 2
-=======
-def test_fetch_leap_second(client):
-    qr = client.search(
-        va.Time('2012-06-30 23:59:60', '2012-07-01 00:00:08'),
-        va.Instrument('aia'), va.Wavelength(171 * u.AA))
-    tmp_dir = tempfile.mkdtemp()
-    files = client.fetch(qr, path=tmp_dir).wait(progress=False)
-
-    assert len(files) == 1
-
-    assert "aia_lev1_171a_2012_06_30t23_59_60_34z_image_lev1.fits" in files[0]
->>>>>>> bfc2828c
+        assert all([s == series[0] for s in series])