--- conflicted
+++ resolved
@@ -17,10 +17,8 @@
 from sunpy import config
 from sunpy.time import is_time, TimeRange, parse_time
 from sunpy.util.cond_dispatch import ConditionalDispatch, run_cls
-<<<<<<< HEAD
 from sunpy.map.header import MapMeta
 import sunpy.time
-=======
 from sunpy.extern.six.moves import urllib
 from sunpy.extern import six
 
@@ -28,7 +26,6 @@
 __authors__ = ["Keith Hughitt"]
 __email__ = "keith.hughitt@nasa.gov"
 
->>>>>>> 0fbadaf0
 
 __all__ = ['LightCurve']
 
