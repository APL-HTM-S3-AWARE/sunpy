--- conflicted
+++ resolved
@@ -29,11 +29,8 @@
   pixels in the x (or y) side of the original map data.
 * `sunpy.physics.transforms` has been deprecated and the code moved into `sunpy.physics`.
 * Add the `sunpy.coordinates` module, this adds the core physical solar coordinates frame within the astropy coordinates framework.
-<<<<<<< HEAD
 * Added ability of maps to draw contours on top of themselves (draw_contours)
-=======
 * Added concatenate functionality to lightcurve base class.
->>>>>>> af2e1b24
 
 0.6.0
 -----
