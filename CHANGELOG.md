Latest
------

 * Added vso like querying feature to JSOC Client.
 * Update to TimeRange API, removed t1 and t0, start and end are now read-only attributes
 * Added ability to download level3 data for lyra Light Curve along with corresponding tests.
 * Added support for gzipped FITS files.
 * Add STEREO HI Map subclass and color maps.
 * Map.rotate() no longer crops any image data.
 * For accuracy, default Map.rotate() transformation is set to bi-quartic.
 * `sunpy.image.transform.affine_transform` now casts integer data to float64 and sets NaN values to 0 for all transformations except scikit-image rotation with order <= 3.
 * Refactor the JSOC client so that it follows the .query() .get() interface of VSOClient and UnifedDownloader
 * Remove old style string formatting and other 2.6 compatibility lines.
 * CD matrix now updated, if present, when Map pixel size is changed.
 * Removed now-redundant method for rotating IRIS maps since the functionality exists in Map.rotate()
 * Provide `__str__` and `__repr__` methods on vso `QueryResponse` deprecate `.show()`
 * SunPy colormaps are now registered with matplotlib on import of `sunpy.cm`
 * `sunpy.cm.get_cmap` no longer defaults to 'sdoaia94'
 * Added database url config setting to be setup by default as a sqlite database in the sunpy working directory
 * Added a few tests for the sunpy.roi module
 * Added capability for figure-based tests
 * Refactored mapcube co-alignment functionality.
 * Removed sample data from distribution and added ability to download sample files
 * Require JSOC request data calls have an email address attached.
 * Calculation of the solar rotation of a point on the Sun as seen from Earth, and its application to the de-rotation of mapcubes.
 * Downloaded files now keep file extensions rather than replacing all periods with underscores
 * Fixed the downloading of files with duplicate names in sunpy.database
 * Changed default for GOESLightCurve.create() so that it gets the data from the most recent existing GOES fits file.
 * Map plot functionality now uses the mask property if it is present, allowing the plotting of masked map data
 * Map Expects Quantities and returns quantities for most parameters.
 * Map now used Astropy.wcs for world <-> pixel conversions.
 * map.data_to_pixel now has a similar API to map.pixel_to_data.
 * map.shape has been replaced with map.dimensions, which is ordered
   x first.
 * map.rsun_arcseconds is now map.rsun_obs as it returns a quantity.
 * Map properties are now named tuples rather than dictionaries.
<<<<<<< HEAD
 * net.jsoc can query data series with time sampling by a Sample attribute implemented in vso.
=======
 * MapCube.plot and MapCube.peek now support a user defined plot_function argument for customising the animation.
>>>>>>> 1c873b3f

0.5.0
-----

 * Added additional functionality to the GOES module i.e. the ability to calculate GOES temperature and emission measure from GOES fluxes.
 * changed _maps attribute in MapCube to a non-hidden type
 * Added Nobeyama Radioheliograph data support to Lightcurve object.
 * Fixed some tests on map method to support Windows
 * Added a window/split method to time range
 * Updates to spectrogram documentation
 * Added method Database.add_from_hek_query_result to HEK database
 * Added method Database.download_from_vso_query_result
 * GOES Lightcurve now makes use of a new source of GOES data, provides metadata, and data back to 1981.
 * Removed sqlalchemy as a requirement for SunPy
 * Added support for NOAA solar cycle prediction in lightcurves
 * Some basic tests for GenericLightCurve on types of expected input.
 * Fix algorithm in sunpy.sun.equation_of_center
 * Added Docstrings to LightCurve methods.
 * Added tests for classes in sunpy.map.sources. Note that some classes (TRACE, RHESSI) were left out because SunPy is not able to read their FITS files.
 * Added functions that implement image coalignment with support for MapCubes.
 * Cleaned up the sunpy namespace, removed .units, /ssw and .sphinx. Also moved .coords .physics.transforms.
 * Added contains functionality to TimeRange module
 * Added t='now' to parse_time to privide utcnow datetime.
 * Fixed time dependant functions (.sun) to default to t='now'
 * Fixed solar_semidiameter_angular_size
 * Improved line quality and performances issues with map.draw_grid()
 * Remove deprecated make_map command.

0.4.1
-----
Bug Fixes:
    * Fix map.rotate() functionality
    * Change of source for GOES data.
    * Fix EIT test data and sunpy FITS saving
    * Some documentation fixes
    * fix file paths to use os.path.join for platform independance.


0.4.0
-----
Features:

 * **Major** documentation refactor. A far reaching re-write and restructure.
 * Add a SunPy Database to store and search local data.
 * Add beta support for querying the HELIO HEC
 * Add beta HEK to VSO query translation.
 * Add the ability to download the GOES event list.
 * Add support for downloading and querying the LYTAF database.
 * Add support for ANA data.
 * Updated sun.constants to use astropy.constants objects which include units, source,
 and error instide. For more info check out http://docs.astropy.org/en/latest/constants/index.html
 * Add some beta support for IRIS data products
 * Add a new MapCubeAnimator class with interactive widgets which is returned by mapcube.peek().
 * The Glymur library is now used to read JPEG2000 files.
 * GOESLightCurve now supports all satellites.

Bug Fixes:

 * Add support for VSO queries through proxies.
 * Fix apparent Right Ascension calulations.
 * LightCurve meta data member now an OrderedDict Instance

0.3.2
-----
Bug Fixes:

 * Pass draw_limb arguments to patches.Circle
 * Pass graw_grid arguments to pyplot.plot()
 * Fix README code example
 * Fix Documentation links in potting guide
 * Update to new EVE data URL
 * Update LogicalLightcurve example in docs
 * Improved InteractiveVSOClient documentation
 * GOESLightCurve now fails politely if no data is avalible.

Known Bugs:

 * sunpy.util.unit_conversion.to_angstrom does not work if 'nm' is passed in.

0.3.1
-----

* Bug Fix: Fix a regression in CompositeMap that made contor plots fail.
* Bug Fix: Allow Map() to accept dict as metadata.
* Bug Fix: Pass arguments from Map() to io.read_file.

0.3.0
=====
Major Changes:

 * Removal of Optional PIL dependancy
 * Parse_time now looks through nested lists/tuples
 * Draw_limb and draw_grid are now implemented on MapCube and CompositeMap
 * Caculations for differential roation added
 * mapcube.plot() now runs a mpl animation with optional controls
 * A basic Region of Interest framework now exists under sunpy.roi
 * STEREO COR colour maps have been ported from solarsoft.
 * sunpy.time.timerange has a split() method that divides up a time range into n equal parts.
 * Added download progress bar
 * pyfits is depricated in favor of Astropy

spectra:

 * Plotting has been refactorted to use a consistent interface
 * spectra now no-longer inherits from numpy.ndarray instead has a .data attribute.

Map:
 * map now no-longer inherits from numpy.ndarray instead has a .data attribute.
 * make_map is deprecated in favor of Map which is a new factory class
 * sunpy.map.Map is now sunpy.map.GenericMap
 * mymap.header is now mymap.meta
 * attributes of the map class are now read only, changes have to be made through map.meta
 * new MapMeta class to replace MapHeader, MapMeta is not returned by sunpy.io
 * The groundwork for GenericMap inherting from astropy.NDData has been done, there is now a NDDataStandin class to provide basic functionality.

io:
 * top level file_tools improved to be more flexible and support multiple HDUs
 * all functions in sunpy.io now assume mutliple HDUs, even JP2 ones.
 * there is now a way to override the automatic filetype detection
 * Automatic fits file detection improved
 * extract_waveunit added to io.fits for detection of common ways of storing wavelength unit in fits files.


Bug fixes or under the hood changes:

 * A major re-work of all interal imports has resulted in a much cleaner namespace, i.e. sunpy.util.util is no longer used to import util.
 * Some SOHO and STEREO files were not reading properly due to a date_obs parameter.
 * Sunpy will now read JP2 files without a comment parameter.
 * Memory leak in Crotate patched
 * Callisto: Max gap between files removed

0.2.0
=====
Below are the main features that have been added for this release:

* Completely re-written plotting routines for most of the core datatypes.
* JPEG 2000 support as an input file type.
* Improved documentation for much of the code base, including re-written installation instructions.
* New lightcurve object
    * LYRA support
    * GOES/XRS support
    * SDO/EVE support
* New Spectrum and Spectrogram object (in development)
    * Spectrogram plotting routines
    * Callisto spectrum type and support
    * STEREO/SWAVES support
* Map Object
    * Added support for LASCO, Yohkoh/XRT maps
    * A new CompositeMap object for overlaying maps
    * Resample method
    * Superpixel method
    * The addition of the rotate() method for 2D maps.<|MERGE_RESOLUTION|>--- conflicted
+++ resolved
@@ -34,11 +34,8 @@
    x first.
  * map.rsun_arcseconds is now map.rsun_obs as it returns a quantity.
  * Map properties are now named tuples rather than dictionaries.
-<<<<<<< HEAD
  * net.jsoc can query data series with time sampling by a Sample attribute implemented in vso.
-=======
  * MapCube.plot and MapCube.peek now support a user defined plot_function argument for customising the animation.
->>>>>>> 1c873b3f
 
 0.5.0
 -----
